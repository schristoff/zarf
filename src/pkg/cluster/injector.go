// SPDX-License-Identifier: Apache-2.0
// SPDX-FileCopyrightText: 2021-Present The Zarf Authors

// Package cluster contains Zarf-specific cluster management functions.
package cluster

import (
	"context"
	"fmt"
	"net/http"
	"os"
	"path/filepath"
	"regexp"
	"time"

	"github.com/defenseunicorns/pkg/helpers"
	"github.com/defenseunicorns/zarf/src/config"
	"github.com/defenseunicorns/zarf/src/pkg/k8s"
	"github.com/defenseunicorns/zarf/src/pkg/layout"
	"github.com/defenseunicorns/zarf/src/pkg/message"
	"github.com/defenseunicorns/zarf/src/pkg/transform"
	"github.com/defenseunicorns/zarf/src/pkg/utils"
	"github.com/google/go-containerregistry/pkg/crane"
	"github.com/mholt/archiver/v3"
	corev1 "k8s.io/api/core/v1"
	"k8s.io/apimachinery/pkg/api/resource"
	metav1 "k8s.io/apimachinery/pkg/apis/meta/v1"
	"k8s.io/apimachinery/pkg/util/intstr"
)

// The chunk size for the tarball chunks.
var payloadChunkSize = 1024 * 768

var (
	injectorRequestedCPU    = resource.MustParse(".5")
	injectorRequestedMemory = resource.MustParse("64Mi")
	injectorLimitCPU        = resource.MustParse("1")
	injectorLimitMemory     = resource.MustParse("256Mi")
)

// imageNodeMap is a map of image/node pairs.
type imageNodeMap map[string][]string

// StartInjectionMadness initializes a Zarf injection into the cluster.
func (c *Cluster) StartInjectionMadness(ctx context.Context, tmpDir string, imagesDir string, injectorSeedSrcs []string) {
	spinner := message.NewProgressSpinner("Attempting to bootstrap the seed image into the cluster")
	defer spinner.Stop()

	tmp := layout.InjectionMadnessPaths{
		SeedImagesDir: filepath.Join(tmpDir, "seed-images"),
		// should already exist
		InjectionBinary: filepath.Join(tmpDir, "zarf-injector"),
		// gets created here
		InjectorPayloadTarGz: filepath.Join(tmpDir, "payload.tar.gz"),
	}

	if err := helpers.CreateDirectory(tmp.SeedImagesDir, helpers.ReadWriteExecuteUser); err != nil {
		spinner.Fatalf(err, "Unable to create the seed images directory")
	}

	var err error
	var images imageNodeMap
	var payloadConfigmaps []string
	var sha256sum string
	var seedImages []transform.Image

	// Get all the images from the cluster
	spinner.Updatef("Getting the list of existing cluster images")
	findImagesCtx, cancel := context.WithTimeout(ctx, 5*time.Minute)
	defer cancel()
	if images, err = c.getImagesAndNodesForInjection(findImagesCtx); err != nil {
		spinner.Fatalf(err, "Unable to generate a list of candidate images to perform the registry injection")
	}

	spinner.Updatef("Creating the injector configmap")
	if err = c.createInjectorConfigmap(ctx, tmp.InjectionBinary); err != nil {
		spinner.Fatalf(err, "Unable to create the injector configmap")
	}

	spinner.Updatef("Creating the injector service")
	if service, err := c.createService(ctx); err != nil {
		spinner.Fatalf(err, "Unable to create the injector service")
	} else {
		config.ZarfSeedPort = fmt.Sprintf("%d", service.Spec.Ports[0].NodePort)
	}

	spinner.Updatef("Loading the seed image from the package")
	if seedImages, err = c.loadSeedImages(imagesDir, tmp.SeedImagesDir, injectorSeedSrcs, spinner); err != nil {
		spinner.Fatalf(err, "Unable to load the injector seed image from the package")
	}

	spinner.Updatef("Loading the seed registry configmaps")
	if payloadConfigmaps, sha256sum, err = c.createPayloadConfigmaps(ctx, tmp.SeedImagesDir, tmp.InjectorPayloadTarGz, spinner); err != nil {
		spinner.Fatalf(err, "Unable to generate the injector payload configmaps")
	}

	// https://regex101.com/r/eLS3at/1
	zarfImageRegex := regexp.MustCompile(`(?m)^127\.0\.0\.1:`)

	// Try to create an injector pod using an existing image in the cluster
	for image, node := range images {
		// Don't try to run against the seed image if this is a secondary zarf init run
		if zarfImageRegex.MatchString(image) {
			continue
		}

		spinner.Updatef("Attempting to bootstrap with the %s/%s", node, image)

		// Make sure the pod is not there first
<<<<<<< HEAD
		err = c.DeletePod(ZarfNamespaceName, "injector")
		if err != nil {
			message.Debug("could not delete pod injector: ", err)
		}
=======
		_ = c.DeletePod(ctx, ZarfNamespaceName, "injector")
>>>>>>> 04d9e0ed

		// Update the podspec image path and use the first node found

		pod, err := c.buildInjectionPod(node[0], image, payloadConfigmaps, sha256sum)
		if err != nil {
			// Just debug log the output because failures just result in trying the next image
			message.Debug("error making injection pod: ", err)
			continue
		}

		// Create the pod in the cluster
		pod, err = c.CreatePod(ctx, pod)
		if err != nil {
			// Just debug log the output because failures just result in trying the next image
			message.Debug("error creating pod in cluster:", pod, err)
			continue
		}

		// if no error, try and wait for a seed image to be present, return if successful
		if c.injectorIsReady(ctx, seedImages, spinner) {
			spinner.Success()
			return
		}

		// Otherwise just continue to try next image
	}

	// All images were exhausted and still no happiness
	spinner.Fatalf(nil, "Unable to perform the injection")
}

// StopInjectionMadness handles cleanup once the seed registry is up.
func (c *Cluster) StopInjectionMadness(ctx context.Context) error {
	// Try to kill the injector pod now
	if err := c.DeletePod(ctx, ZarfNamespaceName, "injector"); err != nil {
		return err
	}

	// Remove the configmaps
	labelMatch := map[string]string{"zarf-injector": "payload"}
	if err := c.DeleteConfigMapsByLabel(ctx, ZarfNamespaceName, labelMatch); err != nil {
		return err
	}

	// Remove the injector service
	return c.DeleteService(ctx, ZarfNamespaceName, "zarf-injector")
}

func (c *Cluster) loadSeedImages(imagesDir, seedImagesDir string, injectorSeedSrcs []string, spinner *message.Spinner) ([]transform.Image, error) {
	seedImages := []transform.Image{}
	localReferenceToDigest := make(map[string]string)

	// Load the injector-specific images and save them as seed-images
	for _, src := range injectorSeedSrcs {
		spinner.Updatef("Loading the seed image '%s' from the package", src)
		ref, err := transform.ParseImageRef(src)
		if err != nil {
			return nil, fmt.Errorf("failed to create ref for image %s: %w", src, err)
		}
		img, err := utils.LoadOCIImage(imagesDir, ref)
		if err != nil {
			return nil, err
		}

		if err := crane.SaveOCI(img, seedImagesDir); err != nil {
			return nil, err
		}

		seedImages = append(seedImages, ref)

		// Get the image digest so we can set an annotation in the image.json later
		imgDigest, err := img.Digest()
		if err != nil {
			return nil, err
		}
		// This is done _without_ the domain (different from pull.go) since the injector only handles local images
		localReferenceToDigest[ref.Path+ref.TagOrDigest] = imgDigest.String()
	}

	if err := utils.AddImageNameAnnotation(seedImagesDir, localReferenceToDigest); err != nil {
		return nil, fmt.Errorf("unable to format OCI layout: %w", err)
	}

	return seedImages, nil
}

func (c *Cluster) createPayloadConfigmaps(ctx context.Context, seedImagesDir, tarPath string, spinner *message.Spinner) ([]string, string, error) {
	var configMaps []string

	// Chunk size has to accommodate base64 encoding & etcd 1MB limit
	tarFileList, err := filepath.Glob(filepath.Join(seedImagesDir, "*"))
	if err != nil {
		return configMaps, "", err
	}

	spinner.Updatef("Creating the seed registry archive to send to the cluster")
	// Create a tar archive of the injector payload
	if err := archiver.Archive(tarFileList, tarPath); err != nil {
		return configMaps, "", err
	}

	chunks, sha256sum, err := helpers.ReadFileByChunks(tarPath, payloadChunkSize)
	if err != nil {
		return configMaps, "", err
	}

	spinner.Updatef("Splitting the archive into binary configmaps")

	chunkCount := len(chunks)

	// Loop over all chunks and generate configmaps
	for idx, data := range chunks {
		// Create a cat-friendly filename
		fileName := fmt.Sprintf("zarf-payload-%03d", idx)

		// Store the binary data
		configData := map[string][]byte{
			fileName: data,
		}

		spinner.Updatef("Adding archive binary configmap %d of %d to the cluster", idx+1, chunkCount)

		// Attempt to create the configmap in the cluster
		if _, err = c.ReplaceConfigmap(ctx, ZarfNamespaceName, fileName, configData); err != nil {
			return configMaps, "", err
		}

		// Add the configmap to the configmaps slice for later usage in the pod
		configMaps = append(configMaps, fileName)

		// Give the control plane a 250ms buffer between each configmap
		time.Sleep(250 * time.Millisecond)
	}

	return configMaps, sha256sum, nil
}

// Test for pod readiness and seed image presence.
func (c *Cluster) injectorIsReady(ctx context.Context, seedImages []transform.Image, spinner *message.Spinner) bool {
	tunnel, err := c.NewTunnel(ZarfNamespaceName, k8s.SvcResource, ZarfInjectorName, "", 0, ZarfInjectorPort)
	if err != nil {
		return false
	}

	_, err = tunnel.Connect(ctx)
	if err != nil {
		return false
	}
	defer tunnel.Close()

	spinner.Updatef("Testing the injector for seed image availability")

	for _, seedImage := range seedImages {
		seedRegistry := fmt.Sprintf("%s/v2/%s/manifests/%s", tunnel.HTTPEndpoint(), seedImage.Path, seedImage.Tag)

		var resp *http.Response
		var err error
		err = tunnel.Wrap(func() error {
			message.Debug("getting seed registry %v", seedRegistry)
			resp, err = http.Get(seedRegistry)
			return err
		})

		if err != nil || resp.StatusCode != 200 {
			// Just debug log the output because failures just result in trying the next image
			message.Debug(resp, err)
			return false
		}
	}

	spinner.Updatef("Seed image found, injector is ready")
	return true
}

func (c *Cluster) createInjectorConfigmap(ctx context.Context, binaryPath string) error {
	var err error
	configData := make(map[string][]byte)

	// Add the injector binary data to the configmap
	if configData["zarf-injector"], err = os.ReadFile(binaryPath); err != nil {
		return err
	}

	// Try to delete configmap silently
	_ = c.DeleteConfigmap(ctx, ZarfNamespaceName, "rust-binary")

	// Attempt to create the configmap in the cluster
	if _, err = c.CreateConfigmap(ctx, ZarfNamespaceName, "rust-binary", configData); err != nil {
		return err
	}

	return nil
}

func (c *Cluster) createService(ctx context.Context) (*corev1.Service, error) {
	service := c.GenerateService(ZarfNamespaceName, "zarf-injector")

	service.Spec.Type = corev1.ServiceTypeNodePort
	service.Spec.Ports = append(service.Spec.Ports, corev1.ServicePort{
		Port: int32(5000),
	})
	service.Spec.Selector = map[string]string{
		"app": "zarf-injector",
	}

	// Attempt to purse the service silently
	_ = c.DeleteService(ctx, ZarfNamespaceName, "zarf-injector")

	return c.CreateService(ctx, service)
}

// buildInjectionPod return a pod for injection with the appropriate containers to perform the injection.
func (c *Cluster) buildInjectionPod(node, image string, payloadConfigmaps []string, payloadShasum string) (*corev1.Pod, error) {
	pod := c.GeneratePod("injector", ZarfNamespaceName)
	executeMode := int32(0777)

	pod.Labels["app"] = "zarf-injector"

	// Ensure zarf agent doesn't break the injector on future runs
	pod.Labels[agentLabel] = "ignore"

	// Bind the pod to the node the image was found on
	pod.Spec.NodeName = node

	// Do not try to restart the pod as it will be deleted/re-created instead
	pod.Spec.RestartPolicy = corev1.RestartPolicyNever

	pod.Spec.Containers = []corev1.Container{
		{
			Name: "injector",

			// An existing image already present on the cluster
			Image: image,

			// PullIfNotPresent because some distros provide a way (even in airgap) to pull images from local or direct-connected registries
			ImagePullPolicy: corev1.PullIfNotPresent,

			// This directory's contents come from the init container output
			WorkingDir: "/zarf-init",

			// Call the injector with shasum of the tarball
			Command: []string{"/zarf-init/zarf-injector", payloadShasum},

			// Shared mount between the init and regular containers
			VolumeMounts: []corev1.VolumeMount{
				{
					Name:      "init",
					MountPath: "/zarf-init/zarf-injector",
					SubPath:   "zarf-injector",
				},
				{
					Name:      "seed",
					MountPath: "/zarf-seed",
				},
			},

			// Readiness probe to optimize the pod startup time
			ReadinessProbe: &corev1.Probe{
				PeriodSeconds:    2,
				SuccessThreshold: 1,
				FailureThreshold: 10,
				ProbeHandler: corev1.ProbeHandler{
					HTTPGet: &corev1.HTTPGetAction{
						Path: "/v2/",               // path to health check
						Port: intstr.FromInt(5000), // port to health check
					},
				},
			},

			// Keep resources as light as possible as we aren't actually running the container's other binaries
			Resources: corev1.ResourceRequirements{
				Requests: corev1.ResourceList{
					corev1.ResourceCPU:    injectorRequestedCPU,
					corev1.ResourceMemory: injectorRequestedMemory,
				},
				Limits: corev1.ResourceList{
					corev1.ResourceCPU:    injectorLimitCPU,
					corev1.ResourceMemory: injectorLimitMemory,
				},
			},
		},
	}

	pod.Spec.Volumes = []corev1.Volume{
		// Contains the rust binary and collection of configmaps from the tarball (seed image).
		{
			Name: "init",
			VolumeSource: corev1.VolumeSource{
				ConfigMap: &corev1.ConfigMapVolumeSource{
					LocalObjectReference: corev1.LocalObjectReference{
						Name: "rust-binary",
					},
					DefaultMode: &executeMode,
				},
			},
		},
		// Empty directory to hold the seed image (new dir to avoid permission issues)
		{
			Name: "seed",
			VolumeSource: corev1.VolumeSource{
				EmptyDir: &corev1.EmptyDirVolumeSource{},
			},
		},
	}

	// Iterate over all the payload configmaps and add their mounts.
	for _, filename := range payloadConfigmaps {
		// Create the configmap volume from the given filename.
		pod.Spec.Volumes = append(pod.Spec.Volumes, corev1.Volume{
			Name: filename,
			VolumeSource: corev1.VolumeSource{
				ConfigMap: &corev1.ConfigMapVolumeSource{
					LocalObjectReference: corev1.LocalObjectReference{
						Name: filename,
					},
				},
			},
		})

		// Create the volume mount to place the new volume in the working directory
		pod.Spec.Containers[0].VolumeMounts = append(pod.Spec.Containers[0].VolumeMounts, corev1.VolumeMount{
			Name:      filename,
			MountPath: fmt.Sprintf("/zarf-init/%s", filename),
			SubPath:   filename,
		})
	}

	return pod, nil
}

// getImagesAndNodesForInjection checks for images on schedulable nodes within a cluster.
func (c *Cluster) getImagesAndNodesForInjection(ctx context.Context) (imageNodeMap, error) {
	result := make(imageNodeMap)

	timer := time.NewTimer(0)
	defer timer.Stop()

	for {
		select {
		case <-ctx.Done():
			return nil, fmt.Errorf("get image list timed-out: %w", ctx.Err())
		case <-timer.C:
			pods, err := c.GetPods(ctx, corev1.NamespaceAll, metav1.ListOptions{
				FieldSelector: fmt.Sprintf("status.phase=%s", corev1.PodRunning),
			})
			if err != nil {
				return nil, fmt.Errorf("unable to get the list of %q pods in the cluster: %w", corev1.PodRunning, err)
			}

			for _, pod := range pods.Items {
				nodeName := pod.Spec.NodeName

				nodeDetails, err := c.GetNode(ctx, nodeName)
				if err != nil {
					return nil, fmt.Errorf("unable to get the node %q: %w", nodeName, err)
				}

				if nodeDetails.Status.Allocatable.Cpu().Cmp(injectorRequestedCPU) < 0 ||
					nodeDetails.Status.Allocatable.Memory().Cmp(injectorRequestedMemory) < 0 {
					continue
				}

				for _, taint := range nodeDetails.Spec.Taints {
					if taint.Effect == corev1.TaintEffectNoSchedule || taint.Effect == corev1.TaintEffectNoExecute {
						continue
					}
				}

				for _, container := range pod.Spec.InitContainers {
					result[container.Image] = append(result[container.Image], nodeName)
				}
				for _, container := range pod.Spec.Containers {
					result[container.Image] = append(result[container.Image], nodeName)
				}
				for _, container := range pod.Spec.EphemeralContainers {
					result[container.Image] = append(result[container.Image], nodeName)
				}
			}

			if len(result) > 0 {
				return result, nil
			}

			c.Log("No images found on any node. Retrying...")
			timer.Reset(2 * time.Second)
		}
	}
}<|MERGE_RESOLUTION|>--- conflicted
+++ resolved
@@ -107,14 +107,10 @@
 		spinner.Updatef("Attempting to bootstrap with the %s/%s", node, image)
 
 		// Make sure the pod is not there first
-<<<<<<< HEAD
 		err = c.DeletePod(ZarfNamespaceName, "injector")
 		if err != nil {
 			message.Debug("could not delete pod injector: ", err)
 		}
-=======
-		_ = c.DeletePod(ctx, ZarfNamespaceName, "injector")
->>>>>>> 04d9e0ed
 
 		// Update the podspec image path and use the first node found
 

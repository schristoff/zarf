--- conflicted
+++ resolved
@@ -76,11 +76,8 @@
 
 Size of Zarf injector binaries:
 
-<<<<<<< HEAD
-size_linux=$(du --si target/x86_64-unknown-linux-musl/release/zarf-injector | cut -f1)
-echo "Linux binary size: $size_linux"
-size_aarch64=$(du --si target/aarch64-unknown-linux-musl/release/zarf-injector | cut -f1)
-echo "aarch64 binary size: $size_aarch64"
+840k    target/x86_64-unknown-linux-musl/release/zarf-injector
+713k    target/aarch64-unknown-linux-musl/release/zarf-injector
 ```
 
 ## Testing your injector
@@ -124,9 +121,4 @@
 If you are running on an Apple Silicon, add the `ARCH` flag:  `make init-package ARCH=arm64`
 
 This builds all artifacts within the `/build` directory. Running `zarf init` would look like:
-`.build/zarf-mac-apple init --components git-server -l trace`
-=======
-840k    target/x86_64-unknown-linux-musl/release/zarf-injector
-713k    target/aarch64-unknown-linux-musl/release/zarf-injector
-```
->>>>>>> 32b6c247
+`.build/zarf-mac-apple init --components git-server -l trace`